--- conflicted
+++ resolved
@@ -13,15 +13,9 @@
     | commentStmt
     ;
 
-<<<<<<< HEAD
 dataLoadStmt : LOAD_DATA LPAREN STRING (COMMA loadOption)* RPAREN SEMICOLON ;
 LOAD_DATA : 'load_data' ;
 loadOption : IDENTIFIER COLON expr ;
-=======
-dataLoadStmt: LOAD_DATA '(' STRING (',' loadOption)* ')' SEMICOLON ;
-LOAD_DATA: 'load_data' ;
-loadOption: IDENTIFIER ':' expr ;
->>>>>>> 6a1cd0f4
 
 variableDeclaration : VAR IDENTIFIER FOLLOWS distributionExpr SEMICOLON ;
 FOLLOWS: 'follows' ;
@@ -66,7 +60,6 @@
 OUTLIERS: 'outliers';
 OR_OP: '|';
 
-<<<<<<< HEAD
 clusteringStmt : CLUSTER LPAREN IDENTIFIER COMMA clusteringOptions RPAREN SEMICOLON ;
 CLUSTER : 'cluster' ;
 clusteringOptions : 'dimensions' COLON LBRACK expr (COMMA expr)* RBRACK COMMA 'k' COLON INTEGER ;
@@ -93,34 +86,6 @@
 powExpr : unaryExpr ('^' unaryExpr)* ;
 unaryExpr : '-' unaryExpr | primary ;
 primary : INTEGER | FLOAT | IDENTIFIER ('.' IDENTIFIER)* | LPAREN expr RPAREN ;
-=======
-clusteringStmt: CLUSTER '(' IDENTIFIER ',' clusteringOptions ')' SEMICOLON;
-CLUSTER: 'cluster';
-clusteringOptions: 'dimensions' ':' '[' expr (',' expr)* ']' ',' 'k' ':' INTEGER;
-
-associationStmt: FIND_ASSOCIATIONS '(' IDENTIFIER (',' associationOption)* ')' SEMICOLON;
-FIND_ASSOCIATIONS: 'find_associations' ;
-associationOption: 'min_support' ':' expr | 'min_confidence' ':' expr;
-
-classificationStmt: CLASSIFY '(' IDENTIFIER ',' 'target' ':' expr (',' classifierOption)* ')' SEMICOLON;
-CLASSIFY: 'classify';
-classifierOption: IDENTIFIER ':' expr;
-
-expr: conditionalExpr;
-conditionalExpr: logicalOrExpr ('?' logicalOrExpr ':' logicalOrExpr)?;
-logicalOrExpr: logicalAndExpr (OR logicalAndExpr)*;
-OR: 'or';
-logicalAndExpr: comparisonExpr (AND comparisonExpr)*;
-AND: 'and' ;
-comparisonExpr : addExpr (comparisonOp addExpr)?;
-comparisonOp: '>' | '<' | '>=' | '<=' | '==' | '!=';
-
-addExpr: multExpr (('+' | '-') multExpr)*;
-multExpr: powExpr (('*' | '/') powExpr)*;
-powExpr: unaryExpr ('^' unaryExpr)*;
-unaryExpr: '-' unaryExpr | primary;
-primary: INTEGER | FLOAT | IDENTIFIER ('.' IDENTIFIER)* | '(' expr ')';
->>>>>>> 6a1cd0f4
 
 commentStmt: COMMENT;
 
