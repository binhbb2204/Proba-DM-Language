--- conflicted
+++ resolved
@@ -78,19 +78,6 @@
                 elif line.startswith('cluster'):
                     result = self._execute_clustering(line)
                     results.append(result)
-<<<<<<< HEAD
-                
-                # print("[STATE AFTER] data:", self.data)
-                # print("[STATE AFTER] variables:", self.variables)
-                # print("[STATE AFTER] distributions:", self.distributions)
-
-                # Add other statement types as needed
-            
-            # print("\n[FINAL STATE]")
-            # print("data:", self.data)
-            # print("variables:", self.variables)
-            # print("distributions:", self.distributions)
-=======
                     
                 elif line.startswith('find_associations'):
                     result = self._execute_association(line)
@@ -99,7 +86,6 @@
                 elif line.startswith('classify'):
                     result = self._execute_classification(line)
                     results.append(result)
->>>>>>> d92f1d53
 
             return {
                 'success': True,
