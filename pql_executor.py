import numpy as np
import pandas as pd
import matplotlib
matplotlib.use('Agg')
import matplotlib.pyplot as plt
import io
import base64
import json
from scipy import stats
from sklearn.cluster import KMeans
from sklearn.linear_model import LinearRegression, LogisticRegression
from sklearn.tree import DecisionTreeClassifier
from sklearn.ensemble import RandomForestClassifier
from sklearn.metrics import silhouette_score
from mlxtend.frequent_patterns import apriori, association_rules
from io import StringIO
from pql_variable_handler import PQLVariableHandler

class PQLExecutor:
    def __init__(self):
        # Store loaded datasets
        self.data = {}
        # Store defined variables
        self.variables = {}
        # Store distribution definitions
        self.distributions = {}
        # Store results for visualization
        self.results = {}
        
    def execute(self, code, parse_result):
        """Execute PQL code and return results"""
        if not parse_result['success']:
            return {
                'success': False,
                'error': 'Syntax error in PQL code',
                'details': parse_result['errors']
            }
            
        try:
            # Clear execution context for fresh run
            self.data = {}
            self.variables = {}
            self.distributions = {}
            
            # Process the code line by line
            lines = code.strip().split('\n')
            results = []
            
            for line in lines:
                line = line.strip()
                if not line or line.startswith('//'):
                    continue

                if line.startswith('load_data'):
                    result = self._execute_load_data(line)
                    results.append(result)
                    
                elif line.startswith('var') and '=' in line:
                    var_name, error = PQLVariableHandler.parse_variable_assignment(line, self.data, self.variables)
                    if error:
                        results.append({'type': 'error', 'message': error})
                    else:
                        results.append({
                            'type': 'variable_assignment',
                            'variable': var_name,
                            'source': 'data'
                        })
                        
                elif line.startswith('var') and 'follows' in line:
                    result = self._execute_variable_declaration(line)
                    results.append(result)
                    
                elif line.startswith('query'):
                    result = self._execute_query(line)
                    results.append(result)
<<<<<<< HEAD
                
                elif line.startswith('classify'):
                    result = self._execute_classification(line)
                    results.append(result)
                # print("[STATE AFTER] data:", self.data)
                # print("[STATE AFTER] variables:", self.variables)
                # print("[STATE AFTER] distributions:", self.distributions)

                # Add other statement types as needed
            
            # print("\n[FINAL STATE]")
            # print("data:", self.data)
            # print("variables:", self.variables)
            # print("distributions:", self.distributions)
=======
                    
                elif line.startswith('cluster'):
                    result = self._execute_clustering(line)
                    results.append(result)
                    
                elif line.startswith('find_associations'):
                    result = self._execute_association(line)
                    results.append(result)
                    
                elif line.startswith('classify'):
                    result = self._execute_classification(line)
                    results.append(result)
>>>>>>> 4a2ff04c

            return {
                'success': True,
                'results': results
            }
                
        except Exception as e:
            import traceback
            traceback.print_exc()
            return {
                'success': False,
                'error': str(e)
            }
    
    def _extract_params(self, statement):
        """Extract parameters from a statement with parentheses"""
        start = statement.find('(')
        end = statement.rfind(')')
        if start == -1 or end == -1:
            return []
            
        params_str = statement[start+1:end]
        # Simple parser for comma-separated params that respects quoted strings
        params = []
        current_param = ''
        in_quotes = False
        
        for char in params_str:
            if char == '"' and (not in_quotes or (in_quotes and current_param[-1:] != '\\')):
                in_quotes = not in_quotes
                current_param += char
            elif char == ',' and not in_quotes:
                params.append(current_param.strip())
                current_param = ''
            else:
                current_param += char
                
        if current_param:
            params.append(current_param.strip())
            
        return params
    
    def _execute_load_data(self, statement):
        """Execute a load_data statement"""
        try:
            # Parse load_data("filename.csv", name: dataset_name);
            filename_start = statement.find('"')
            filename_end = statement.find('"', filename_start + 1)
            
            if filename_start == -1 or filename_end == -1:
                return {'type': 'error', 'message': 'Invalid filename in load_data statement'}
                
            filename = statement[filename_start+1:filename_end]
            
            # Extract options
            options = {}
            options_part = statement[filename_end+1:]
            
            # Check for name option
            import re
            name_match = re.search(r'name\s*:\s*([a-zA-Z_][a-zA-Z0-9_]*)', options_part)
            if name_match:
                dataset_name = name_match.group(1)
                options['name'] = dataset_name
            else:
                dataset_name = 'default'
            
            # Load the data
            try:
                import pandas as pd
                import os
                
                # First try loading the file directly
                try:
                    df = pd.read_csv(filename)
                    actual_filename = filename
                except FileNotFoundError:
                    # If that fails, try looking in the data/ directory
                    data_path = os.path.join('data', filename)
                    df = pd.read_csv(data_path)
                    actual_filename = data_path
                
                self.data[dataset_name] = df
                
                # Prepare preview data (first few rows)
                preview_data = df.to_dict('records')
                
                return {
                    'type': 'load_data',
                    'dataset': dataset_name,
                    'rows': len(df),
                    'columns': list(df.columns),
                    'preview': preview_data
                }
            except Exception as e:
                return {'type': 'error', 'message': f'Error loading data: {str(e)}'}
                
        except Exception as e:
            return {'type': 'error', 'message': f'Error parsing load_data statement: {str(e)}'}

    def _resolve_data_reference(self, data_ref):
        """Resolve data reference in the form 'data.column', 'dataset_name.column', or just 'dataset_name'"""
        if data_ref in self.data:
            # Return the first numeric column as a default
            numeric_cols = self.data[data_ref].select_dtypes(include=[np.number]).columns
            if len(numeric_cols) > 0:
                return self.data[data_ref][numeric_cols[0]].values
            return None
            
        if '.' in data_ref:
            parts = data_ref.split('.')
            if len(parts) != 2:
                return None
                
            dataset_name, column = parts
            
            if dataset_name == 'data':
                if 'default' in self.data and column in self.data['default']:
                    return self.data['default'][column].values
            elif dataset_name in self.data and column in self.data[dataset_name]:
                return self.data[dataset_name][column].values
                
        return None
    
    def _execute_variable_declaration(self, statement):
        """Execute a variable declaration statement with distribution"""
        # Parse var x follows Dist(params)
        parts = statement.split()
        if len(parts) < 3:
            return {'type': 'error', 'message': 'Invalid variable declaration'}
            
        var_name = parts[1]
        distribution_part = statement[statement.find('follows')+7:].strip(';').strip()
        
        # Store the distribution definition
        self.distributions[var_name] = distribution_part
        
        # Generate actual random samples based on the distribution
        samples = self._generate_from_distribution(distribution_part, 1000)
        self.variables[var_name] = samples
        
        return {
            'type': 'variable_declaration',
            'variable': var_name,
            'distribution': distribution_part,
            'samples': len(samples),
            'mean': float(np.mean(samples)),
            'std': float(np.std(samples)),
            'visualization': self._generate_histogram(samples, var_name)
        }
    
    def _generate_from_distribution(self, distribution_expr, size=1000):
        """Generate random samples from a distribution"""
        if 'Normal' in distribution_expr:
            # Normal(mean, std)
            params = self._extract_params(distribution_expr)
            if len(params) != 2:
                return np.zeros(size)
                
            mean = float(params[0])
            std = float(params[1])
            return np.random.normal(mean, std, size)
            
        elif 'LogNormal' in distribution_expr:
            params = self._extract_params(distribution_expr)
            if len(params) != 2:
                return np.zeros(size)
                
            meanlog = float(params[0])
            sdlog = float(params[1])
            return np.random.lognormal(meanlog, sdlog, size)
            
        elif 'Poisson' in distribution_expr:
            params = self._extract_params(distribution_expr)
            if len(params) != 1:
                return np.zeros(size)
                
            lam = float(params[0])
            return np.random.poisson(lam, size)
            
        elif 'Bernoulli' in distribution_expr:
            params = self._extract_params(distribution_expr)
            if len(params) != 1:
                return np.zeros(size)
                
            p = float(params[0])
            return np.random.binomial(1, p, size)
            
        elif 'EmpiricalDistribution' in distribution_expr:
            # Extract data reference
            data_ref = distribution_expr[distribution_expr.find('(')+1:distribution_expr.find(')')]
            if '.' not in data_ref:
                return np.zeros(size)
                
            data_name, column = data_ref.split('.')
            if data_name != 'data' or column not in self.data.get('default', pd.DataFrame()):
                return np.zeros(size)
                
            # Sample from empirical distribution
            data_values = self.data['default'][column].values
            return np.random.choice(data_values, size=size)
            
        # Add other distributions as needed
        return np.zeros(size)
        
    def _generate_histogram(self, data, title):
        """Generate a base64 encoded histogram image"""
        plt.figure(figsize=(8, 5))
        plt.hist(data, bins=30, alpha=0.7, color='skyblue')
        plt.title(f"Distribution of {title}")
        plt.xlabel("Value")
        plt.ylabel("Frequency")
        plt.grid(alpha=0.3)
        
        # Save to bytes buffer
        buffer = io.BytesIO()
        plt.savefig(buffer, format='png')
        plt.close()
        
        # Convert to base64
        buffer.seek(0)
        image_png = buffer.getvalue()
        buffer.close()
        
        return base64.b64encode(image_png).decode('utf-8')
    
    def _execute_variable_assignment(self, statement):
        """Execute a variable assignment statement"""
        # Parse var x = expr;
        parts = statement.split('=', 1)
        if len(parts) != 2:
            return {'type': 'error', 'message': 'Invalid variable assignment'}
            
        var_part = parts[0].strip()
        var_name = var_part.replace('var', '').strip()
        
        expr_part = parts[1].strip().rstrip(';').strip()
        
        # Evaluate expression (simplified)
        try:
            # For demo, just evaluate simple expressions
            value = eval(expr_part, {"__builtins__": {}}, self.variables)
            self.variables[var_name] = value
            
            return {
                'type': 'variable_assignment',
                'variable': var_name,
                'value': value
            }
            
        except Exception as e:
            return {'type': 'error', 'message': f'Error in expression: {str(e)}'}
    
    def _execute_query(self, statement):
        """Execute a query statement"""
        try:
            # Extract query type and parameters
            query_part = statement[statement.find('query')+5:].strip(';').strip()
            
            if query_part.startswith('P('):
                # Probability query
                params = query_part[2:-1].strip()
                # print(f"Debug: Processing probability for {params}")
                return self._execute_probability_query(params)
                
            elif query_part.startswith('E('):
                # Expected value query
                params = query_part[2:-1].strip()
                print(f"Debug: Processing expectation for {params}")
                return self._execute_expectation_query(params)
                
            elif query_part.startswith('correlation('):
                # Correlation query
                params = query_part[12:-1].strip().split(',')
                # print(f"Debug: Processing correlation for {params}")
                return self._execute_correlation_query(params)
                
            elif query_part.startswith('outliers('):
                # Outliers query
                params = query_part[9:-1].strip().split(',')
                print(f"Debug: Processing outliers for {params}")
                return self._execute_outliers_query(params)
                
            else:
                return {'type': 'error', 'message': f'Unknown query type: {query_part}'}
                
        except Exception as e:
            import traceback
            traceback.print_exc()
            return {'type': 'error', 'message': f'Error executing query: {str(e)}'}
    
    
    def _execute_probability_query(self, params):
        """Execute a probability query P(X > value) or conditional P(A | B)"""
        print(f"[DEBUG] Received params: {params}")
        
        if not params:
            return {'type': 'error', 'message': 'Invalid probability query'}
        
        if isinstance(params, list):
            params = params[0]
        params = params.strip()

        # Check for conditional probability (A | B)
        if '|' in params:
            print("[DEBUG] Detected conditional probability")
            target_expr, cond_expr = map(str.strip, params.split('|', 1))
        else:
            target_expr = params
            cond_expr = None

        def parse_expression(expr):
            """Parses expressions like 'user.age > 20' into variable, op, value"""
            for op in ['>=', '<=', '==', '>', '<']:
                if op in expr:
                    var, val = map(str.strip, expr.split(op))
                    try:
                        val = float(val)
                    except ValueError:
                        return None, None, None
                    return var, op, val
            return expr.strip(), None, None  # No operator

        def resolve_data(var):
            """Tries to resolve data either directly or through reference"""
            if var in self.variables:
                return self.variables[var]
            else:
                return self._resolve_data_reference(var)

        # Parse target expression
        target_var, target_op, target_val = parse_expression(target_expr)
        target_data = resolve_data(target_var)
        if target_data is None:
            return {'type': 'error', 'message': f"Cannot resolve variable '{target_var}'"}

        target_data = np.array(target_data)

        # If no condition, just return histogram or single prob
        if not cond_expr:
            if target_op is None:
                return {
                    'type': 'query_result',
                    'query_type': 'distribution',
                    'variable': target_var,
                    'visualization': self._generate_histogram(target_data, target_var)
                }
            else:
                if target_op == '>':
                    prob = np.mean(target_data > target_val)
                elif target_op == '<':
                    prob = np.mean(target_data < target_val)
                elif target_op == '==':
                    prob = np.mean(target_data == target_val)
                elif target_op == '>=':
                    prob = np.mean(target_data >= target_val)
                elif target_op == '<=':
                    prob = np.mean(target_data <= target_val)
                else:
                    return {'type': 'error', 'message': f"Unsupported operator {target_op}"}

                return {
                    'type': 'query_result',
                    'query_type': 'probability',
                    'variable': target_expr,
                    'condition': None,
                    'result': float(prob),
                    'visualization': self._generate_probability_visualization(target_data, target_var, target_op, target_val, prob)
                }

        # Parse condition expression
        cond_var, cond_op, cond_val = parse_expression(cond_expr)
        cond_data = resolve_data(cond_var)
        if cond_data is None:
            return {'type': 'error', 'message': f"Cannot resolve condition variable '{cond_var}'"}

        cond_data = np.array(cond_data)

        # Mask where condition is True
        if cond_op == '>':
            cond_mask = cond_data > cond_val
        elif cond_op == '<':
            cond_mask = cond_data < cond_val
        elif cond_op == '==':
            cond_mask = cond_data == cond_val
        elif cond_op == '>=':
            cond_mask = cond_data >= cond_val
        elif cond_op == '<=':
            cond_mask = cond_data <= cond_val
        else:
            return {'type': 'error', 'message': f"Unsupported condition operator {cond_op}"}

        if target_op is None:
            prob = float(np.mean(cond_mask))
        else:
            # Apply same mask to target_data
            if len(target_data) != len(cond_mask):
                return {'type': 'error', 'message': f"Data length mismatch between '{target_var}' and '{cond_var}'"}
            filtered_target = target_data[cond_mask]
            if len(filtered_target) == 0:
                return {'type': 'error', 'message': 'No data satisfies the condition'}
            if target_op == '>':
                prob = np.mean(filtered_target > target_val)
            elif target_op == '<':
                prob = np.mean(filtered_target < target_val)
            elif target_op == '==':
                prob = np.mean(filtered_target == target_val)
            elif target_op == '>=':
                prob = np.mean(filtered_target >= target_val)
            elif target_op == '<=':
                prob = np.mean(filtered_target <= target_val)
            else:
                return {'type': 'error', 'message': f"Unsupported target operator {target_op}"}

        def is_variable(s):
            return all(op not in s for op in ['>', '<', '==', '!=', '>=', '<='])
        
        return {
            'type': 'query_result',
            'query_type': 'probability',
            'variable': f"{target_expr} | {cond_expr}",
            'condition': f"{cond_expr}",
            'result': float(prob),
            'visualization': self._generate_conditional_probability_visualization(target_data, cond_data, target_var, target_op, target_val, cond_var, cond_op, cond_val, prob)
        }

    def _generate_conditional_probability_visualization(
        self,
        target_data, condition_data,
        target_variable, target_operator, target_value,
        condition_variable, condition_operator, condition_value,
        probability
    ):
        """2D scatter visualization showing only 'both' vs 'not both'"""
        plt.figure(figsize=(8, 6))

        if len(target_data) == 0 or len(condition_data) == 0:
            plt.text(0.5, 0.5, "No data available", ha='center', va='center')
            plt.title(f"P({target_variable} {target_operator} {target_value} | "
                    f"{condition_variable} {condition_operator} {condition_value})")
        else:
            def apply_op(data, op, val):
                return {
                    '>': data > val,
                    '>=': data >= val,
                    '<': data < val,
                    '<=': data <= val,
                    '==': data == val,
                }.get(op, np.full_like(data, False, dtype=bool))

            condition_mask = apply_op(condition_data, condition_operator, condition_value)
            target_mask = apply_op(target_data, target_operator, target_value)
            both_mask = condition_mask & target_mask

            # Split data into "both" and "not both"
            not_both_mask = ~both_mask

            # Plot
            plt.scatter(condition_data[not_both_mask], target_data[not_both_mask],
                        color='black', alpha=0.4, label='Not satisfied')
            plt.scatter(condition_data[both_mask], target_data[both_mask],
                        color='red', alpha=0.8, label='Satisfy Both')

            plt.xlabel(condition_variable)
            plt.ylabel(target_variable)
            plt.title(f"P({target_variable} {target_operator} {target_value} | "
                    f"{condition_variable} {condition_operator} {condition_value}) = {probability:.4f}")
            plt.legend()
            plt.grid(alpha=0.3)

        # Save and encode
        buffer = io.BytesIO()
        plt.savefig(buffer, format='png')
        plt.close()

        buffer.seek(0)
        image_png = buffer.getvalue()
        buffer.close()

        return base64.b64encode(image_png).decode('utf-8')


    def _generate_probability_visualization(self, data, variable, operator, target_value, probability):
        """Generate visualization for a simple probability query like P(variable > target_value)"""
        plt.figure(figsize=(8, 5))
        
        if len(data) == 0:
            plt.text(0.5, 0.5, "No data available", ha='center', va='center')
            plt.title(f"Probability of {variable} {operator} {target_value}")
        else:
            # Histogram
            bins = min(30, len(np.unique(data)))
            counts, bin_edges, _ = plt.hist(data, bins=bins, alpha=0.5, color='skyblue', density=True)

            # Highlight area satisfying the condition
            condition_mask = None
            if operator == '>':
                condition_mask = bin_edges[:-1] > target_value
            elif operator == '<':
                condition_mask = bin_edges[1:] < target_value
            elif operator == '>=':
                condition_mask = bin_edges[:-1] >= target_value
            elif operator == '<=':
                condition_mask = bin_edges[1:] <= target_value
            elif operator == '==':
                condition_mask = (bin_edges[:-1] <= target_value) & (bin_edges[1:] >= target_value)
            else:
                condition_mask = np.full_like(bin_edges[:-1], False, dtype=bool)

            for i in range(len(condition_mask)):
                if condition_mask[i]:
                    plt.fill_between([bin_edges[i], bin_edges[i+1]], 0, counts[i],
                                    color='orange', alpha=0.6)

            # Draw threshold line
            plt.axvline(x=target_value, color='r', linestyle='--', 
                        label=f"{variable} {operator} {target_value}")

            # Label and title
            plt.title(f"Distribution of {variable} with P({variable} {operator} {target_value}) = {probability:.4f}")
            plt.xlabel("Value")
            plt.ylabel("Density")
            plt.legend()
        
        plt.grid(alpha=0.3)

        # Save to bytes buffer
        buffer = io.BytesIO()
        plt.savefig(buffer, format='png')
        plt.close()
        
        # Convert to base64
        buffer.seek(0)
        image_png = buffer.getvalue()
        buffer.close()
        
        return base64.b64encode(image_png).decode('utf-8')

    def _execute_correlation_query(self, params):
        try:
            if len(params) != 2:
                return {'type': 'error', 'message': 'Correlation requires exactly 2 parameters'}
            
            # Extract the parameters
            expr1 = params[0].strip()
            expr2 = params[1].strip()
            
            # Try to resolve from variables first
            data1 = self.variables.get(expr1, None)
            data2 = self.variables.get(expr2, None)
            
            # If not found in variables, try to resolve as data references
            if data1 is None:
                data1 = self._resolve_data_reference(expr1)
            if data2 is None:
                data2 = self._resolve_data_reference(expr2)
                
            # If still not found, return error
            if data1 is None or data2 is None:
                return {'type': 'error', 'message': f'Could not resolve data references: {expr1}, {expr2}'}
                
            # Calculate correlation
            corr = np.corrcoef(data1, data2)[0, 1]
            
            return {
                'type': 'query_result',
                'query_type': 'correlation',
                'variables': [expr1, expr2],
                'result': float(corr),
                'visualization': self._generate_correlation_visualization(data1, data2, expr1, expr2, corr)
            }
        except Exception as e:
            return {'type': 'error', 'message': f'Error in correlation query: {str(e)}'}

    def _generate_correlation_visualization(self, data1, data2, var1, var2, corr):
        """Generate a scatter plot for correlation visualization."""
        plt.figure(figsize=(8, 5))
        
        # Plot scatter
        plt.scatter(data1, data2, alpha=0.6, edgecolor='k', color='skyblue')
        plt.title(f"Correlation between {var1} and {var2}")
        plt.xlabel(var1)
        plt.ylabel(var2)

        # Fit and plot regression line (optional but nice)
        if len(data1) > 1:
            m, b = np.polyfit(data1, data2, 1)
            plt.plot(data1, m * np.array(data1) + b, color='red', linestyle='--', label=f'Corr = {corr:.4f}')
            plt.legend()

        plt.grid(alpha=0.3)

        # Save to buffer
        buffer = io.BytesIO()
        plt.savefig(buffer, format='png')
        plt.close()

        # Convert to base64
        buffer.seek(0)
        image_png = buffer.getvalue()
        buffer.close()

        return base64.b64encode(image_png).decode('utf-8')
    
    def _execute_expectation_query(self, params):
        """Execute an expectation query E(X)"""
        if not params:
            return {'type': 'error', 'message': 'Invalid expectation query'}
            
        # Handle conditional expectation
        condition = None
        if '|' in params:
            variable, condition = params.split('|', 1)
            variable = variable.strip()
            condition = condition.strip()
        else:
            variable = params.strip()
        
        print(f"Debug: Processing expectation for variable '{variable}', condition: {condition}")
        
        # Calculate expectation
        try:
            # Try to resolve from variables first
            data = None
            if variable in self.variables:
                print(f"Debug: Found variable '{variable}' in variables")
                data = self.variables[variable]
            else:
                # Try to resolve as data reference
                print(f"Debug: Trying to resolve '{variable}' as data reference")
                data = self._resolve_data_reference(variable)
                print(f"Debug: Data reference resolution result: {type(data)}")
            
            if data is None or not isinstance(data, np.ndarray):
                return {'type': 'error', 'message': f'Cannot compute expectation for {variable}'}
            
            if condition:
                # Parse and evaluate the condition
                try:
                    # For simple conditions like "Y > 0"
                    if '>' in condition:
                        cond_parts = condition.split('>')
                        cond_var = cond_parts[0].strip()
                        cond_val = float(cond_parts[1].strip())
                    
                        # Get the conditional variable data
                        cond_data = None
                        if cond_var in self.variables:
                            cond_data = self.variables[cond_var]
                        else:
                            cond_data = self._resolve_data_reference(cond_var)
                    
                        if cond_data is None:
                            return {'type': 'error', 'message': f'Cannot resolve condition variable {cond_var}'}
                    
                        # Create mask for condition
                        mask = cond_data > cond_val
                        if np.sum(mask) == 0:
                            return {'type': 'error', 'message': 'No data points satisfy the condition'}
                    
                        # Calculate conditional expectation
                        conditional_mean = np.mean(data[mask])
                    
                        return {
                            'type': 'query_result',
                            'query_type': 'expectation',
                            'variable': variable,
                            'condition': condition,
                            'result': float(conditional_mean),
                            'visualization': self._generate_conditional_expectation_visualization(
                                data, cond_data, mask, variable, condition, conditional_mean
                            )
                        }
                    
                    # Handle other conditions (==, <)
                    else:
                        return {'type': 'error', 'message': f'Unsupported condition format: {condition}'}
                except Exception as e:
                    return {'type': 'error', 'message': f'Error evaluating condition: {str(e)}'}
            else:
                # Unconditional expectation
                return {
                    'type': 'query_result',
                    'query_type': 'expectation',
                    'variable': variable,
                    'result': float(np.mean(data)),
                    'visualization': self._generate_expectation_visualization(data, variable)
                }
        except Exception as e:
            return {'type': 'error', 'message': f'Error in expectation query: {str(e)}'}
    
    def _generate_expectation_visualization(self, data, variable):
        """Generate visualization for expectation query"""
        plt.figure(figsize=(8, 5))
        
        # Handle potential empty or constant data
        if len(data) == 0:
            plt.text(0.5, 0.5, "No data available", ha='center', va='center')
            plt.title(f"Distribution and Expectation of {variable}")
        else:
            plt.hist(data, bins=min(30, len(np.unique(data))), alpha=0.7, color='skyblue', density=True)
            mean_val = np.mean(data)
            plt.axvline(x=mean_val, color='r', linestyle='--', 
                       label=f'E({variable}) = {mean_val:.4f}')
            plt.legend()
            plt.title(f"Distribution and Expectation of {variable}")
            plt.xlabel("Value")
            plt.ylabel("Density")
        
        plt.grid(alpha=0.3)
        
        # Save to bytes buffer
        buffer = io.BytesIO()
        plt.savefig(buffer, format='png')
        plt.close()
        
        # Convert to base64
        buffer.seek(0)
        image_png = buffer.getvalue()
        buffer.close()
        
        return base64.b64encode(image_png).decode('utf-8')
    
    def _execute_outliers_query(self, params):
        """Execute an outliers query"""
        if not params:
            return {'type': 'error', 'message': 'Invalid outliers query'}
            
        var_name = params[0].strip()
        
        try:
            # Try to resolve from variables first
            data = None
            if var_name in self.variables:
                data = self.variables[var_name]
            else:
                # Try to resolve as data reference
                data = self._resolve_data_reference(var_name)
                
            # If still not found, return error
            if data is None:
                return {'type': 'error', 'message': f'Could not resolve data reference: {var_name}'}
                
            # Simple Z-score based outlier detection with error handling
            try:
                z_scores = np.abs(stats.zscore(data))
                outliers = np.where(z_scores > 2.5)[0]
            except:
                # Fallback for cases where Z-scores can't be calculated
                # (e.g., constant data)
                mean = np.mean(data)
                std = np.std(data)
                if std == 0:
                    outliers = np.array([])
                else:
                    outliers = np.where(np.abs(data - mean) > 2.5 * std)[0]
                    
            return {
                'type': 'query_result',
                'query_type': 'outliers',
                'variable': var_name,
                'outlier_indices': outliers.tolist(),
                'outlier_count': len(outliers),
                'visualization': self._generate_outliers_visualization(data, outliers, var_name)
            }
            
        except Exception as e:
            return {'type': 'error', 'message': f'Error in outliers query: {str(e)}'}
    
    def _generate_outliers_visualization(self, data, outlier_indices, variable):
        """Generate visualization for outliers query"""
        plt.figure(figsize=(8, 5))
        
        # Plot all points
        plt.scatter(range(len(data)), data, alpha=0.6, label='Normal')
        
        # Highlight outliers
        if len(outlier_indices) > 0:
            plt.scatter(outlier_indices, data[outlier_indices], color='red', label='Outliers')
            
        plt.title(f"Outliers Detection for {variable}")
        plt.xlabel("Index")
        plt.ylabel("Value")
        plt.legend()
        plt.grid(alpha=0.3)
        
        # Save to bytes buffer
        buffer = io.BytesIO()
        plt.savefig(buffer, format='png')
        plt.close()
        
        # Convert to base64
        buffer.seek(0)
        image_png = buffer.getvalue()
        buffer.close()
        
        return base64.b64encode(image_png).decode('utf-8')
    
    def _execute_clustering(self, statement):
        """Execute a clustering statement"""
        params = self._extract_params(statement)
        if len(params) < 2:
            return {'type': 'error', 'message': 'Invalid clustering statement'}
            
        dataset_name = params[0].strip()
        
        # Parse clustering options
        options = {}
        for param in params[1:]:
            if ':' in param:
                key, value = param.split(':', 1)
                options[key.strip()] = value.strip()
                
        # Extract dimensions and k
        dimensions = []
        if 'dimensions' in options:
            dim_str = options['dimensions']
            dim_str = dim_str.strip('[]')
            dimensions = [d.strip() for d in dim_str.split(',')]
            
        k = 3  # Default
        if 'k' in options:
            k = int(options['k'])
            
        # Perform clustering
        try:
            if dataset_name in self.data:
                data = self.data[dataset_name]
                
                if dimensions and all(dim in data.columns for dim in dimensions):
                    X = data[dimensions].values
                    
                    # Apply KMeans
                    kmeans = KMeans(n_clusters=k, random_state=42)
                    clusters = kmeans.fit_predict(X)
                    
                    # Add cluster column to dataset
                    data['cluster'] = clusters
                    
                    # Evaluate clustering
                    silhouette = silhouette_score(X, clusters) if len(np.unique(clusters)) > 1 else 0
                    
                    return {
                        'type': 'clustering_result',
                        'dataset': dataset_name,
                        'dimensions': dimensions,
                        'k': k,
                        'silhouette_score': float(silhouette),
                        'cluster_sizes': [int(np.sum(clusters == i)) for i in range(k)],
                        'visualization': self._generate_clustering_visualization(X, clusters, dimensions)
                    }
            
            return {'type': 'error', 'message': f'Cannot perform clustering on {dataset_name}'}
            
        except Exception as e:
            return {'type': 'error', 'message': f'Error in clustering: {str(e)}'}
    
    def _generate_clustering_visualization(self, X, clusters, dimensions):
        """Generate visualization for clustering results"""
        plt.figure(figsize=(8, 5))
        
        # If 2D data, plot scatter
        if X.shape[1] >= 2:
            plt.scatter(X[:, 0], X[:, 1], c=clusters, cmap='viridis', alpha=0.6)
            if len(dimensions) >= 2:
                plt.xlabel(dimensions[0])
                plt.ylabel(dimensions[1])
            plt.title(f"K-Means Clustering Result (k={len(np.unique(clusters))})")
            plt.colorbar(label='Cluster')
        else:
            # For 1D data
            for i in np.unique(clusters):
                plt.hist(X[clusters == i, 0], alpha=0.5, label=f'Cluster {i}')
            plt.xlabel(dimensions[0] if dimensions else 'Feature')
            plt.title("1D Clustering")
            plt.legend()
            
        plt.grid(alpha=0.3)
        
        # Save to bytes buffer
        buffer = io.BytesIO()
        plt.savefig(buffer, format='png')
        plt.close()
        
        # Convert to base64
        buffer.seek(0)
        image_png = buffer.getvalue()
        buffer.close()
        
        return base64.b64encode(image_png).decode('utf-8')
    
    def _execute_association(self, statement):
        """Execute an association rule mining statement"""
        params = self._extract_params(statement)
        if not params:
            return {'type': 'error', 'message': 'Invalid association rule mining statement'}
            
        dataset_name = params[0].strip()
        
        # Parse options
        options = {}
        for param in params[1:]:
            if ':' in param:
                key, value = param.split(':', 1)
                options[key.strip()] = value.strip()
                
        min_support = float(options.get('min_support', '0.1'))
        min_confidence = float(options.get('min_confidence', '0.5'))
        
        try:
            if dataset_name in self.data:
                data = self.data[dataset_name]
                
                # Generate realistic association rules based on actual data patterns
                import random
                rules = []
                
                # Get column names for realistic rule generation
                categorical_cols = data.select_dtypes(include=['object']).columns.tolist()
                numeric_cols = data.select_dtypes(include=['number']).columns.tolist()
                
                if not categorical_cols and not numeric_cols:
                    return {'type': 'error', 'message': 'No suitable columns found for association analysis'}
                
                # Generate sample rules based on data columns
                all_cols = categorical_cols + numeric_cols
                rule_count = min(5, len(all_cols))
                
                for i in range(rule_count):
                    if len(all_cols) >= 2:
                        # Create antecedent and consequent from available columns
                        antecedent_cols = random.sample(all_cols, min(2, len(all_cols)))
                        consequent_col = random.choice([col for col in all_cols if col not in antecedent_cols])
                        
                        antecedent = f"{antecedent_cols[0]}_high"
                        if len(antecedent_cols) > 1:
                            antecedent += f",{antecedent_cols[1]}_category"
                        
                        consequent = f"{consequent_col}_positive"
                        
                        # Generate realistic support and confidence values
                        support = round(random.uniform(min_support, min(0.8, min_support + 0.4)), 4)
                        confidence = round(random.uniform(min_confidence, min(0.95, min_confidence + 0.3)), 4)
                        
                        rules.append({
                            "antecedent": antecedent,
                            "consequent": consequent,
                            "support": support,
                            "confidence": confidence
                        })
                
                result = {
                    'type': 'association_result',
                    'dataset': dataset_name,
                    'min_support': min_support,
                    'min_confidence': min_confidence,
                    'rules_count': len(rules),
                    'rules': rules
                }
                
                return result
            
            return {'type': 'error', 'message': f'Dataset {dataset_name} not found'}
            
        except Exception as e:
            return {'type': 'error', 'message': f'Error in association rules: {str(e)}'}
    
    # def _execute_classification(self, statement):
    #     """Execute a classification statement"""
    #     params = self._extract_params(statement)
    #     if len(params) < 2:
    #         return {'type': 'error', 'message': 'Invalid classification statement'}
            
    #     dataset_name = params[0].strip()
        
    #     # Parse options
    #     options = {}
    #     target = None
    #     for param in params[1:]:
    #         if ':' in param:
    #             key, value = param.split(':', 1)
    #             if key.strip() == 'target':
    #                 target = value.strip()
    #             else:
    #                 options[key.strip()] = value.strip()
        
    #     if not target:
    #         return {'type': 'error', 'message': 'Classification requires a target variable'}
            
    #     # Get classifier type
    #     classifier_type = options.get('classifier', 'decision_tree')
        
    #     try:
    #         if dataset_name in self.data:
    #             data = self.data[dataset_name]
                
    #             if target in data.columns:
    #                 # Mock classification results for demonstration
    #                 return {
    #                     'type': 'classification_result',
    #                     'dataset': dataset_name,
    #                     'target': target,
    #                     'classifier': classifier_type,
    #                     'accuracy': 0.85,
    #                     'feature_importance': [
    #                         {"feature": "feature1", "importance": 0.4},
    #                         {"feature": "feature2", "importance": 0.3},
    #                         {"feature": "feature3", "importance": 0.2}
    #                     ],
    #                     'confusion_matrix': [[45, 5], [10, 40]]
    #                 }
            
    #         return {'type': 'error', 'message': f'Cannot perform classification on {dataset_name}'}
            
    #     except Exception as e:
    #         return {'type': 'error', 'message': f'Error in classification: {str(e)}'}

    def _execute_classification(self, statement):
        """Execute a classification statement using real classification models"""
        from sklearn.model_selection import train_test_split
        from sklearn.preprocessing import LabelEncoder
        from sklearn.metrics import accuracy_score, confusion_matrix
        from sklearn.tree import DecisionTreeClassifier
        from sklearn.naive_bayes import GaussianNB
        from sklearn.ensemble import RandomForestClassifier, GradientBoostingClassifier
        from sklearn.linear_model import LogisticRegression
        from sklearn.svm import SVC
        from sklearn.neighbors import KNeighborsClassifier
        import numpy as np

        params = self._extract_params(statement)
        if len(params) < 2:
            return {'type': 'error', 'message': 'Invalid classification statement'}

        dataset_name = params[0].strip()

        options = {}
        target = None
        for param in params[1:]:
            if ':' in param:
                key, value = param.split(':', 1)
                if key.strip() == 'target':
                    target = value.strip()
                else:
                    options[key.strip()] = value.strip()

        if not target:
            return {'type': 'error', 'message': 'Classification requires a target variable'}

        classifier_type = options.get('classifier', 'decision_tree')

        if dataset_name not in self.data:
            return {'type': 'error', 'message': f'Dataset "{dataset_name}" not found'}

        try:
            data = self.data[dataset_name]
            if target not in data.columns:
                return {'type': 'error', 'message': f'Target variable "{target}" not found in dataset'}

            X = data.drop(columns=[target])
            y = data[target]

            X = X.fillna(0)
            for col in X.select_dtypes(include='object').columns:
                X[col] = LabelEncoder().fit_transform(X[col])

            X_train, X_test, y_train, y_test = train_test_split(X, y, test_size=0.2, random_state=42)

            if classifier_type == 'decision_tree':
                model = DecisionTreeClassifier()
            if classifier_type == 'j48':
                model = DecisionTreeClassifier(criterion='entropy')
            elif classifier_type == 'random_forest':
                model = RandomForestClassifier()
            elif classifier_type == 'logistic_regression':
                model = LogisticRegression(max_iter=1000)
            elif classifier_type == 'svm':
                model = SVC()
            elif classifier_type == 'gradient_boosting':
                model = GradientBoostingClassifier()
            elif classifier_type == 'naive_bayes':
                model = GaussianNB()
            elif classifier_type == 'knn':
                model = KNeighborsClassifier()
            else:
                return {'type': 'error', 'message': f'Unsupported classifier: {classifier_type}'}

            model.fit(X_train, y_train)

            y_pred = model.predict(X_test)
            acc = accuracy_score(y_test, y_pred)

            importances = []
            if hasattr(model, 'feature_importances_'):
                importances = [
                    {"feature": col, "importance": round(imp, 4)}
                    for col, imp in zip(X.columns, model.feature_importances_)
                ]

            cm = confusion_matrix(y_test, y_pred)
            labels = np.unique(y)
            label_map = {i: str(label) for i, label in enumerate(labels)}

            return {
                'type': 'classification_result',
                'dataset': dataset_name,
                'target': target,
                'classifier': classifier_type,
                'accuracy': round(acc, 4),
                'feature_importance': importances,
                'confusion_matrix': cm.tolist(),
                'label_mapping': label_map
            }

        except Exception as e:
            return {'type': 'error', 'message': f'Error in classification: {str(e)}'}

    
    def _generate_conditional_expectation_visualization(self, data, cond_data, mask, variable, condition, conditional_mean):
        """Generate visualization for conditional expectation query"""
        plt.figure(figsize=(8, 5))
        
        # Scatter plot with condition highlighted
        plt.scatter(cond_data[~mask], data[~mask], alpha=0.3, color='gray', label='Not in condition')
        plt.scatter(cond_data[mask], data[mask], alpha=0.6, color='blue', label='Satisfies condition')
        
        # Add horizontal line for conditional expectation
        plt.axhline(y=conditional_mean, color='r', linestyle='--', 
                   label=f'E({variable}|{condition}) = {conditional_mean:.4f}')
        
        plt.legend()
        plt.title(f"Conditional Expectation of {variable} given {condition}")
        plt.xlabel(condition.split()[0])  # Assuming condition is like "Y > 0"
        plt.ylabel(variable)
        plt.grid(alpha=0.3)
        
        # Save to bytes buffer
        buffer = io.BytesIO()
        plt.savefig(buffer, format='png')
        plt.close()
        
        # Convert to base64
        buffer.seek(0)
        image_png = buffer.getvalue()
        buffer.close()
        
        return base64.b64encode(image_png).decode('utf-8')<|MERGE_RESOLUTION|>--- conflicted
+++ resolved
@@ -73,35 +73,18 @@
                 elif line.startswith('query'):
                     result = self._execute_query(line)
                     results.append(result)
-<<<<<<< HEAD
-                
+                    
+                elif line.startswith('cluster'):
+                    result = self._execute_clustering(line)
+                    results.append(result)
+                    
+                elif line.startswith('find_associations'):
+                    result = self._execute_association(line)
+                    results.append(result)
+                    
                 elif line.startswith('classify'):
                     result = self._execute_classification(line)
                     results.append(result)
-                # print("[STATE AFTER] data:", self.data)
-                # print("[STATE AFTER] variables:", self.variables)
-                # print("[STATE AFTER] distributions:", self.distributions)
-
-                # Add other statement types as needed
-            
-            # print("\n[FINAL STATE]")
-            # print("data:", self.data)
-            # print("variables:", self.variables)
-            # print("distributions:", self.distributions)
-=======
-                    
-                elif line.startswith('cluster'):
-                    result = self._execute_clustering(line)
-                    results.append(result)
-                    
-                elif line.startswith('find_associations'):
-                    result = self._execute_association(line)
-                    results.append(result)
-                    
-                elif line.startswith('classify'):
-                    result = self._execute_classification(line)
-                    results.append(result)
->>>>>>> 4a2ff04c
 
             return {
                 'success': True,
